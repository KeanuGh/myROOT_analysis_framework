--- conflicted
+++ resolved
@@ -1,6 +1,5 @@
 from __future__ import annotations
 
-import logging
 from typing import Union, List, Tuple, Any, overload
 
 import ROOT
@@ -8,11 +7,7 @@
 import matplotlib.pyplot as plt
 import mplhep as hep
 import numpy as np
-<<<<<<< HEAD
 from matplotlib.offsetbox import AnchoredText
-=======
-from matplotlib import pyplot as plt
->>>>>>> 5b23d0a6
 from numpy.typing import ArrayLike
 
 plt.style.use(hep.style.ATLAS)  # set atlas-style plots
@@ -102,6 +97,7 @@
 
             self.view(flow=True).variance = variance
             self.view(flow=True).value.__itruediv__(other.view(flow=True).value)
+            self.n_entries = self.eff_entries
             return self
         else:
             return self._compute_inplace_op("__itruediv__", other)
@@ -121,45 +117,7 @@
 
             self.view(flow=True).variance = variance
             self.view(flow=True).value.__imul__(other.view(flow=True).value)
-            return self
-        else:
-            return self._compute_inplace_op("__imul__", other)
-
-    def __truediv__(self, other: Union["bh.Histogram", "np.typing.NDArray[Any]", float]) -> Histogram1D:
-        """boost-histogram doesn't allow dividing weighted histograms so implement that here"""
-        result = self.copy(deep=False)
-        return result.__itruediv__(other)
-
-    def __itruediv__(self, other: Union["bh.Histogram", "np.typing.NDArray[Any]", float]) -> Histogram1D:
-        """boost-histogram doesn't allow dividing weighted histograms so implement that here"""
-        if isinstance(other, Histogram1D):
-            # Scale variances based on ROOT method. See https://root.cern.ch/doc/master/TH1_8cxx_source.html#l02929
-            c0 = self.view(flow=True).value
-            c1 = other.view(flow=True).value
-            clsq = c1 * c1
-            variance = (self.view(flow=True).variance * clsq + other.view(flow=True).variance * c0 * c0) / (clsq * clsq)
-
-            self.view(flow=True).variance = variance
-            self.view(flow=True).value.__itruediv__(other.view(flow=True).value)
-            return self
-        else:
-            return self._compute_inplace_op("__itruediv__", other)
-
-    def __mul__(self, other: Union["bh.Histogram", "np.typing.NDArray[Any]", float]) -> Histogram1D:
-        """boost-histogram doesn't allow multiplying weighted histograms so implement that here"""
-        result = self.copy(deep=False)
-        return result.__imul__(other)
-
-    def __imul__(self, other: Union["bh.Histogram", "np.typing.NDArray[Any]", float]) -> Histogram1D:
-        """boost-histogram doesn't allow multiplying weighted histograms so implement that here"""
-        if isinstance(other, Histogram1D):
-            # Scale variances based on ROOT method. See https://root.cern.ch/doc/master/TH1_8cxx_source.html#l06116
-            c0 = self.view(flow=True).value
-            c1 = other.view(flow=True).value
-            variance = self.view(flow=True).variance * c1 * c1 + other.view(flow=True).variance * c0 * c0
-
-            self.view(flow=True).variance = variance
-            self.view(flow=True).value.__imul__(other.view(flow=True).value)
+            self.n_entries = self.eff_entries
             return self
         else:
             return self._compute_inplace_op("__imul__", other)
@@ -181,19 +139,14 @@
 
         :param bins: tuple of bins in x (n_bins, start, stop) or list of bin edges.
                      In the first case returns an axis of type Regular(), otherwise of type Variable().
-                     Raises error if not formatted in one of these ways.
-        :param logbins: whether logarithmic bins
-        """
-        transform = bh.axis.transform.log if logbins else None
-
+        :param logbins: whether logarithmic bins. Silently ignored if using variable bins.
+        """
         if isinstance(bins, tuple):
             if len(bins) != 3:
                 raise ValueError("Tuple of bins should be formatted like (n_bins, start, stop).")
-            return bh.axis.Regular(*bins, transform=transform)
+            return bh.axis.Regular(*bins, transform=bh.axis.transform.log if logbins else None)
 
         elif isinstance(bins, list):
-            if transform is not None:
-                logging.warning("Log transform tried to be applied to variable bins. Ignoring")
             return bh.axis.Variable(bins)
 
         else:
@@ -217,14 +170,11 @@
         return self.axes[0].widths
 
     @property
-<<<<<<< HEAD
     def bin_range(self) -> np.array:
         """get histogram range"""
         return self.bin_edges[-1] - self.bin_edges[0]
 
     @property
-=======
->>>>>>> 5b23d0a6
     def bin_edges(self,) -> np.array:
         """get bin edges"""
         return self.axes[0].edges
@@ -234,13 +184,11 @@
         """get bin centres"""
         return self.axes[0].centers
 
-<<<<<<< HEAD
-    def eff_entries(self, flow: bool = False) -> np.array:
-        """Get effective number of entries"""
-        return self.bin_sum(flow) * self.bin_sum(flow) / sum(self.sumw2(flow))
-
-=======
->>>>>>> 5b23d0a6
+    @property
+    def eff_entries(self) -> float:
+        """get effective number of entries"""
+        return self.bin_sum() * self.bin_sum() / sum(self.sumw2())
+
     def sumw2(self, flow: bool = False) -> np.array:
         """get squared sum of weights"""
         return self.view(flow).variance
@@ -263,7 +211,6 @@
         """get integral of histogram"""
         return sum(self.areas)
 
-<<<<<<< HEAD
     def bin_sum(self, flow: bool = False) -> float:
         """Get sum of bin contents"""
         return sum(self.bin_values(flow))
@@ -289,7 +236,7 @@
     @property
     def mean_error(self) -> float:
         """Return standard error of mean"""
-        return self.std / np.sqrt(self.eff_entries())
+        return self.std / np.sqrt(self.eff_entries)
 
     @property
     def Rstd(self) -> float:
@@ -299,37 +246,24 @@
     @property
     def std(self) -> float:
         """Return standard deviation"""
-        # m = self.mean
         return np.sqrt((sum(self.bin_values() * (self.bin_centres - self.Rmean) ** 2) / self.bin_sum()))
-        # return np.sqrt(np.sum(self.bin_values() * self.bin_centres * self.bin_centres) - m * m)
 
     @property
     def Rstd_error(self) -> float:
-        """Return standard deviation - ROOT"""
-        return self.to_TH1().GetStdDev()
+        """Return standard deviation error - ROOT"""
+        return self.to_TH1().GetStdDevError()
 
     @property
     def std_error(self) -> float:
-        """Return standard deviation - ROOT"""
+        """Return standard deviation error"""
         m = self.mean
-        return np.sqrt((sum(self.bin_values() * self.bin_centres * self.bin_centres) - m * m) / 2 * self.eff_entries())
-
-=======
-    @property
-    def bin_sum(self) -> float:
-        """Get sum of bin contents"""
-        return sum(self.bin_values())
-
->>>>>>> 5b23d0a6
+        return np.sqrt((sum(self.bin_values() * self.bin_centres * self.bin_centres) - m * m) / 2 * self.eff_entries)
+
     # Scaling
     # ===================
     def normalised(self) -> Histogram1D:
         """Return histogram normalised to area"""
-<<<<<<< HEAD
         return self.scaled(1 / self.bin_sum())
-=======
-        return self.scaled(1 / self.bin_sum)
->>>>>>> 5b23d0a6
 
     def scaled(self, scale_factor: float) -> Histogram1D:
         """Return rescaled histogram"""
@@ -337,7 +271,7 @@
 
     # Fitting
     # ===================
-    def chi_square_fit(self, other: Union[ROOT.TF1, ROOT.TH1, Histogram1D]) -> Tuple[float, float]:
+    def chi_square(self, other: Union[ROOT.TF1, ROOT.TH1, Histogram1D]) -> Tuple[float, float]:
         """Perform chi-squared test. Retun chi2 per degree of freedom, pvalue"""
         h1 = self.to_TH1()
         if isinstance(other, ROOT.TH1):
@@ -354,28 +288,18 @@
     # ===================
     def to_TH1(self, name: str = 'name', title: str = 'title') -> ROOT.TH1F:
         """Convert Histogram to ROOT TH1F"""
-<<<<<<< HEAD
-        if self.TH1:
+        if self.TH1 is None:
+            h_root = ROOT.TH1F(name, title, self.n_bins, self.bin_edges)
+        else:
             h_root = self.TH1
-        else:
-            h_root = ROOT.TH1F(name, title, self.n_bins, self.bin_edges)
-=======
-        try:
-            h_root = ROOT.TH1F(name, title, self.n_bins, self.bin_edges)
-        except TypeError as e:
-            raise e
->>>>>>> 5b23d0a6
 
         # fill TH1
         for idx, bin_cont in np.ndenumerate(self.view(flow=True)):
             h_root.SetBinContent(*idx, bin_cont[0])  # bin value
             h_root.SetBinError(*idx, np.sqrt(bin_cont[1]))  # root sum of weights
 
-<<<<<<< HEAD
         self.TH1 = h_root
 
-=======
->>>>>>> 5b23d0a6
         return h_root
 
     # Plotting
@@ -387,10 +311,7 @@
             w2: bool = False,
             normalise: Union[float, bool] = False,
             scale_by_bin_width: bool = False,
-<<<<<<< HEAD
             stats_box: bool = False,
-=======
->>>>>>> 5b23d0a6
             **kwargs
     ) -> None:
         """
@@ -432,7 +353,6 @@
             if hasattr(yerr, '__len__'):
                 yerr /= hist.bin_widths
 
-<<<<<<< HEAD
         hep.histplot(self, ax=ax, yerr=yerr, w2=hist.sumw2() if w2 else None, **kwargs)
 
         if stats_box:
@@ -442,9 +362,6 @@
                 r'$\mathrm{eff\_entries}=%.0f$' % self.n_entries))
             stats_box = AnchoredText(textstr, loc='upper right', fontsize='small')
             ax.add_artist(stats_box)
-=======
-        hep.histplot(bin_vals, bins=hist.bin_edges, ax=ax, yerr=yerr, w2=hist.sumw2() if w2 else None, **kwargs)
->>>>>>> 5b23d0a6
 
     def plot_ratio(
             self,
