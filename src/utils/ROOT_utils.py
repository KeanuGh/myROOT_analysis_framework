--- conflicted
+++ resolved
@@ -76,7 +76,6 @@
     return h_root
 
 
-<<<<<<< HEAD
 # def TH1_to_bh(h_root: Type[ROOT.TH1]) -> bh.Histogram:
 #     """Converts a ROOT TH1 into a boost-histogram"""
 #
@@ -92,76 +91,39 @@
 #         h_bh.view(flow=True).variance[idx] = h_root.GetBinError(*idx) ** 2
 #
 #     return h_bh
-=======
-def TH1_to_bh(h_root: Type[ROOT.TH1]) -> bh.Histogram:
-    """Converts a ROOT TH1 into a boost-histogram"""
-
-    # construct axes
-    edges = rnp.hist2array(h_root, include_overflow=True, return_edges=True)[1]
-    axes = [bh.axis.Variable(ax_bins) for ax_bins in edges]
-
-    # filling bins contents n-dimensionally for different storage types
-    # not very pythonic but shouldn't take too long as long as the histogram isn't too big
-    h_bh = bh.Histogram(*axes, storage=bh.storage.Weight())
-    for idx, _ in np.ndenumerate(h_bh.view(flow=True)):
-        h_bh.view(flow=True).value[idx] = h_root.GetBinContent(*idx)  # bin value
-        h_bh.view(flow=True).variance[idx] = h_root.GetBinError(*idx) ** 2
-
-    return h_bh
->>>>>>> 2fa1251e
 
 
 def convert_pkl_to_root(filename: str, histname: Optional[str] = None) -> None:
     """
     Converts pickled histogram file to root file.
-<<<<<<< HEAD
 
     Reads pickle files containing either a boost-histogram Histogram object, a dictionary or other iterable containing
     boost histograms
-=======
-    Reads pickle files containing either a boost-histogram Histogram object
->>>>>>> 2fa1251e
     """
     with open(filename, 'rb') as f:
         obj = pkl.load(f)
 
     rootfilename = filename.replace('.pkl', '.root')
+    TH1s = []
 
     if isinstance(obj, bh.Histogram):
-        print("Boost Histogram object found.")
+        print(f"Printing {histname} to {rootfilename}")
         with ROOT_file(rootfilename):
             bh_to_TH1(obj, name=histname, title=histname).Write()
         return
+    elif isinstance(obj, dict):
+        TH1s = [bh_to_TH1(hist, name, name) for name, hist in obj.items() if isinstance(hist, bh.Histogram)]
+    elif hasattr(obj, '__iter__'):
+        TH1s = [bh_to_TH1(hist, 'hist'+i, 'hist'+i) for i, hist in obj if isinstance(hist, bh.Histogram)]
+    else:
+        print(f"No boost histogram objects found in {obj}")
 
-    elif isinstance(obj, dict):
-        print("Dictionary found.")
-        TH1s = [bh_to_TH1(hist, name, name) for name, hist in obj.items() if isinstance(hist, bh.Histogram)]
-        if len(TH1s) >= 1:
-            with ROOT_file(rootfilename):
-                [h.Write() for h in TH1s]
-<<<<<<< HEAD
-            return
+    if len(TH1s) > 0:
+        with ROOT_file(rootfilename):
+            [h.Write() for h in TH1s]
+            print(f"Histograms saved to {rootfilename}")
+        return
 
-    elif hasattr(obj, '__iter__'):
-        print(f"{type(obj)} found.")
-        TH1s = [bh_to_TH1(hist, 'hist'+i, 'hist'+i) for i, hist in obj if isinstance(hist, bh.Histogram)]
-        if len(TH1s) >= 1:
-            with ROOT_file(rootfilename):
-                [h.Write() for h in TH1s]
-            return
-
-=======
-            return
-
-    elif hasattr(obj, '__iter__'):
-        print(f"{type(obj)} found.")
-        TH1s = [bh_to_TH1(hist, 'hist'+i, 'hist'+i) for i, hist in obj if isinstance(hist, bh.Histogram)]
-        if len(TH1s) >= 1:
-            with ROOT_file(rootfilename):
-                [h.Write() for h in TH1s]
-            return
-
->>>>>>> 2fa1251e
     raise ValueError(f"No Histogram found in file {filename}")
 
 
